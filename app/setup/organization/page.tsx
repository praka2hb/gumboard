import { auth } from "@/auth";
import {
  Card,
  CardContent,
  CardDescription,
  CardHeader,
  CardTitle,
} from "@/components/ui/card";

import { redirect } from "next/navigation";
import { db } from "@/lib/db";
import { Resend } from "resend";
import OrganizationSetupForm from "./form";

<<<<<<< HEAD
const resend = new Resend(process.env.AUTH_RESEND_KEY);
=======

const resend = new Resend(process.env.AUTH_RESEND_KEY)
>>>>>>> 69dccba2

async function createOrganization(orgName: string, teamEmails: string[]) {
  "use server";

  const session = await auth();
  if (!session?.user?.id) {
    throw new Error("Not authenticated");
  }

  if (!orgName?.trim()) {
    throw new Error("Organization name is required");
  }

  const organization = await db.organization.create({
    data: {
      name: orgName.trim(),
    },
  });

  await db.user.update({
    where: { id: session.user.id },
    data: {
      organizationId: organization.id,
      isAdmin: true,
    },
  });

  if (teamEmails.length > 0) {
    for (const email of teamEmails) {
      try {
        const invite = await db.organizationInvite.create({
          data: {
            email,
            organizationId: organization.id,
            invitedBy: session.user.id!,
          },
        });

        await resend.emails.send({
          from: process.env.EMAIL_FROM!,
          to: email,
          subject: `${session.user.name} invited you to join ${orgName}`,
          html: `
            <div style="font-family: Arial, sans-serif; max-width: 600px; margin: 0 auto;">
              <h2>You&apos;re invited to join ${orgName}!</h2>
              <p>${session.user.name} (${session.user.email}) has invited you to join their organization on Gumboard.</p>
              <p>Click the link below to accept the invitation:</p>
              <a href="${process.env.AUTH_URL}/invite/accept?token=${invite.id}"
                 style="background-color: #007bff; color: white; padding: 12px 24px; text-decoration: none; border-radius: 6px; display: inline-block;">
                Accept Invitation
              </a>
              <p style="margin-top: 20px; color: #666;">
                If you don&apos;t want to receive these emails, please ignore this message.
              </p>
            </div>
          `,
        });
      } catch (error) {
        console.error(`Failed to send invite to ${email}:`, error);
      }
    }
  }

  redirect("/dashboard");
}

export default async function OrganizationSetup() {
  const session = await auth();

  if (!session?.user) {
    redirect("/auth/signin");
  }

  if (!session.user.name) {
    redirect("/setup/profile");
  }

  const user = await db.user.findUnique({
    where: { id: session.user.id },
    include: { organization: true },
  });

  if (user?.organization) {
    redirect("/dashboard");
  }

  return (
    <div className="min-h-screen bg-gradient-to-br from-slate-50 to-slate-100 dark:from-zinc-900 dark:to-zinc-950">
      <div className="container mx-auto px-4 sm:px-6 py-6 sm:py-8">
        <div className="max-w-sm sm:max-w-md mx-auto space-y-6 sm:space-y-8">
          <div className="text-center">
            <h1 className="text-2xl sm:text-3xl font-bold mb-2 text-blue-700 dark:text-blue-300">
              Setup Your Organization
            </h1>
            <p className="text-sm sm:text-base text-muted-foreground dark:text-zinc-400">
              Create your workspace and invite your team
            </p>
          </div>
          <Card className="border-2 bg-white dark:bg-zinc-900 dark:border-zinc-800">
            <CardHeader className="text-center">
              <div className="w-16 h-16 bg-gradient-to-br from-green-500 to-blue-600 dark:from-zinc-800 dark:to-blue-900 rounded-full mx-auto mb-4 flex items-center justify-center">
                <span className="text-2xl font-bold text-white">
                  {session.user.name?.charAt(0).toUpperCase()}
                </span>
              </div>
              <CardTitle className="text-lg sm:text-xl text-blue-700 dark:text-blue-300">
                Welcome, {session.user.name}!
              </CardTitle>
              <CardDescription className="text-sm sm:text-base text-muted-foreground dark:text-zinc-400">
                Let&apos;s set up your organization
              </CardDescription>
            </CardHeader>
            <CardContent>
              <OrganizationSetupForm onSubmit={createOrganization} />
            </CardContent>
          </Card>
        </div>
      </div>
    </div>
  );
}<|MERGE_RESOLUTION|>--- conflicted
+++ resolved
@@ -12,12 +12,7 @@
 import { Resend } from "resend";
 import OrganizationSetupForm from "./form";
 
-<<<<<<< HEAD
 const resend = new Resend(process.env.AUTH_RESEND_KEY);
-=======
-
-const resend = new Resend(process.env.AUTH_RESEND_KEY)
->>>>>>> 69dccba2
 
 async function createOrganization(orgName: string, teamEmails: string[]) {
   "use server";
